#
#
# (C) Copyright IBM 2024.
#
# Any modifications or derivative works of this code must retain this
# copyright notice, and modified files need to carry a notice indicating
# that they have been altered from the originals.

"""This module is an interface to SciPy's minimize function."""

from time import time
from typing import Any, Dict, List, Optional
import matplotlib.pyplot as plt
import numpy as np

from qiskit import QuantumCircuit
from qiskit.quantum_info import SparsePauliOp
from scipy.optimize import minimize

from qaoa_training_pipeline.evaluation import EVALUATORS
from qaoa_training_pipeline.evaluation.base_evaluator import BaseEvaluator
from qaoa_training_pipeline.training.functions import (
    BaseAnglesFunction,
    IdentityFunction,
    FUNCTIONS,
)
from qaoa_training_pipeline.training.history_mixin import HistoryMixin
from qaoa_training_pipeline.training.base_trainer import BaseTrainer
from qaoa_training_pipeline.training.param_result import ParamResult


class ScipyTrainer(BaseTrainer, HistoryMixin):
    """A trainer that wraps SciPy's minimize function."""

    def __init__(
        self,
        evaluator: BaseEvaluator,
        minimize_args: Optional[Dict[str, Any]] = None,
        energy_minimization: bool = False,
        qaoa_angles_function: Optional[BaseAnglesFunction] = None,
    ):
        """Initialize the trainer.

        Args:
            evaluator: An instance of `BaseEvaluator` which will evaluate the enrgy
                of the QAOA circuit.
            minimize_args: Arguments that will be passed to SciPy's `minimize`.
            energy_minimization: Allows us to switch between minimizing the energy or maximizing
                the energy. The default and assumed convention in this repository is to
                maximize the energy.
            qaoa_angles_function: A function to convert optimization parameters into QAOA
                angles. By default, this is the identity function. Ideally, this argument is
                an instance of `BaseAnglesFunction` but we allow any callable here that maps
                optimization parameters to QAOA angles.
        """
        BaseTrainer.__init__(self, evaluator, qaoa_angles_function)
        HistoryMixin.__init__(self)

        self._minimize_args = {"method": "COBYLA"}

        minimize_args = minimize_args or {}
        self._minimize_args.update(minimize_args)

        # Sign to control whether we minimize or maximize the energy
        self._energy_minimization = energy_minimization
        self._sign = 1 if energy_minimization else -1

    @property
    def minimization(self) -> bool:
        """Return True if the energy is minimized."""
        return self._sign == 1

    # pylint: disable=arguments-differ, pylint: disable=too-many-positional-arguments
    def train(
        self,
        cost_op: SparsePauliOp,
        params0: List[float],
        mixer: Optional[QuantumCircuit] = None,
        initial_state: Optional[QuantumCircuit] = None,
        ansatz_circuit: Optional[QuantumCircuit] = None,
    ) -> ParamResult:
        r"""Call SciPy's minimize function to do the optimization.

        Args:
            cost_op: The cost operator :math:`H_C` of the problem we want to solve.
            params0: The initial point passed to the `minimize` function.
            mixer: A quantum circuit representing the mixer of QAOA. This allows us to
                accommodate, e.g., warm-start QAOA. If this is None, then we assume the
                standard QAOA mixer.
            initial_state: A quantum circuit the represents the initial state. If None is
                given then we default to the equal superposition state |+>.
            ansatz_circuit: The ansatz circuit in case it differs from the standard QAOA
                circuit given by :math:`\exp(-i\gamma H_C)`.
        """
        self.reset_history()

        start = time()

        def _energy(x):
            """Maximize the energy by minimizing the negative energy."""
            estart = time()

            qaoa_angles = self._qaoa_angles_function(x)

            energy = self._sign * self._evaluator.evaluate(
                cost_op=cost_op,
                params=qaoa_angles,
                mixer=mixer,
                initial_state=initial_state,
                ansatz_circuit=ansatz_circuit,
            )

            energy = float(energy)

            self._energy_evaluation_time.append(time() - estart)
            self._energy_history.append(self._sign * energy)
            self._parameter_history.append(list(float(val) for val in x))

            return energy

        result = minimize(_energy, np.array(params0), **self._minimize_args)

        param_result = ParamResult.from_scipy_result(
            result, params0, time() - start, self._sign, self
        )

        param_result.update(self._evaluator.get_results_from_last_iteration())

        return param_result

    def plot(
        self,
        axis: Optional[plt.Axes] = None,
        fig: Optional[plt.Figure] = None,
        **plot_args,
    ):
        """Plot the energy history.

        Args:
            axis: The axis object on which to plot. If None is given then we create one.
            fig: The figure instance. If no axis are given then we create one.
            plot_args: Key word arguments that are given to axis.plot().

        Returns:
            An axis instance and figure handle. These are the inputs when given.
        """

        if axis is None or fig is None:
            fig, axis = plt.subplots(1, 1)

        plot_style = {"lw": 2, "color": "dodgerblue"}
        plot_style.update(plot_args)

        axis.plot(self._energy_history, **plot_style)

        axis.set_xlabel("Iteration number")
        axis.set_ylabel("Energy")

        return fig, axis

    @classmethod
    def from_config(cls, config: dict) -> "ScipyTrainer":
        """Create a scipy trainer based on a config."""

        evaluator_cls = EVALUATORS[config["evaluator"]]

        if "qaoa_angles_function" not in config:
            function = IdentityFunction()
        else:
            function_name = config["qaoa_angles_function"]
            if function_name not in FUNCTIONS:
                raise ValueError(
                    f"{function_name} is not a supported function. "
                    "Please see training/functions.py for supported functions."
                )

            function_cls = FUNCTIONS[config["qaoa_angles_function"]]
            function = function_cls.from_config(config["qaoa_angles_function_init"])

        return cls(
            evaluator_cls.from_config(config["evaluator_init"]),
<<<<<<< HEAD
            config["minimize_args"],
            energy_minimization=config.get("energy_minimization", False),
=======
            config.get("minimize_args", None),
            energy_minimization=config.get("energy_minimization", None),
>>>>>>> a6543212
            qaoa_angles_function=function,
        )

    def parse_train_kwargs(self, args_str: Optional[str] = None) -> dict:
        """Parse any train arguments from a string.

        The only argument that can be contained here is params0. It is the values
        of the betas and gammas that make up the initial point given to Scipy's
        minimize function. We give this as a string in the format `params0:v1/v2/v3/v4...`.
        """
        train_kwargs = dict()
        for key, val in self.extract_train_kwargs(args_str).items():
            if key == "params0":
                train_kwargs[key] = self.extract_list(val, dtype=float)
            else:
                raise ValueError("Unknown key in provided train_kwargs.")

        return train_kwargs

    def to_config(self) -> dict:
        """Creates a serializeable dictionary to keep track of how results are created.

        Note: This datastructure is not intended for us to recreate the class instance.
        """
<<<<<<< HEAD
        config = super().to_config()
        config["minimize_args"] = self._minimize_args
        config["energy_minimization"] = self._energy_minimization
=======
        config = {
            "trainer_name": self.__class__.__name__,
            "evaluator": self._evaluator.__class__.__name__,
            "evaluator_init": self._evaluator.to_config(),
        }

        config.update(self._minimize_args)
>>>>>>> a6543212

        return config<|MERGE_RESOLUTION|>--- conflicted
+++ resolved
@@ -179,13 +179,8 @@
 
         return cls(
             evaluator_cls.from_config(config["evaluator_init"]),
-<<<<<<< HEAD
-            config["minimize_args"],
-            energy_minimization=config.get("energy_minimization", False),
-=======
             config.get("minimize_args", None),
             energy_minimization=config.get("energy_minimization", None),
->>>>>>> a6543212
             qaoa_angles_function=function,
         )
 
@@ -210,11 +205,6 @@
 
         Note: This datastructure is not intended for us to recreate the class instance.
         """
-<<<<<<< HEAD
-        config = super().to_config()
-        config["minimize_args"] = self._minimize_args
-        config["energy_minimization"] = self._energy_minimization
-=======
         config = {
             "trainer_name": self.__class__.__name__,
             "evaluator": self._evaluator.__class__.__name__,
@@ -222,6 +212,5 @@
         }
 
         config.update(self._minimize_args)
->>>>>>> a6543212
 
         return config