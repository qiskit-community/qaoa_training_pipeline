--- conflicted
+++ resolved
@@ -179,24 +179,24 @@
         self, circuit: QuantumCircuit
     ) -> tuple[list[tuple[str, list[int]]], list[Union[int, float]]]:
         """
-        Args:
-            circuit: The Qiskit cirucit with no free parameters.
-
-        Returns:
-            pp_circuits: A representation of the circuit on which we can call the Pauli propagation code.
-                That is a list of tuples with the name of the gate and the qubits it acts on and a
-                list with all the position of non-clifford gates.
-<<<<<<< HEAD
-            parameter_map: A list mapping between the parameters in the qiskit circuit and the
-                Pauli Propagation representation. If the value in the list is a float it means
-                the qiskit gate had a bound parameter. Otherwise the value will be an integer
-                indicating the index of the unbound qiskit parameter.
-=======
-            parameter_map: A list mapping between the parameters in the qiskit circuit and the 
-                Pauli Propagation representation. If the value in the list is a float it means the qiskit 
-                gate had a bound parameter. Otherwise the value will be an integer indicating 
-                the index of the unbound qiskit parameter.
->>>>>>> 818dfc3f
+                Args:
+                    circuit: The Qiskit cirucit with no free parameters.
+
+                Returns:
+                    pp_circuits: A representation of the circuit on which we can call the Pauli propagation code.
+                        That is a list of tuples with the name of the gate and the qubits it acts on and a
+                        list with all the position of non-clifford gates.
+        <<<<<<< HEAD
+                    parameter_map: A list mapping between the parameters in the qiskit circuit and the
+                        Pauli Propagation representation. If the value in the list is a float it means
+                        the qiskit gate had a bound parameter. Otherwise the value will be an integer
+                        indicating the index of the unbound qiskit parameter.
+        =======
+                    parameter_map: A list mapping between the parameters in the qiskit circuit and the
+                        Pauli Propagation representation. If the value in the list is a float it means the qiskit
+                        gate had a bound parameter. Otherwise the value will be an integer indicating
+                        the index of the unbound qiskit parameter.
+        >>>>>>> 818dfc3fccfcd5b57b8f3c0d770f675a6c9b8127
         """
         if len(circuit.parameters) > 0:
             raise ValueError("The provided quantum circuit has unassigned parameters.")
