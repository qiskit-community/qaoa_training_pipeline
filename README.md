--- conflicted
+++ resolved
@@ -165,11 +165,8 @@
 | 5       | Switch to qaoa_ansatz       |          #16 |
 | 6       | Add Pauli Propagation       |          #15 |
 | 7       | Add problem class in train  |          #17 |
-<<<<<<< HEAD
-| 8       | Add SAT map pre-processing  |          #19 |
-=======
 | 8       | Improve train tests         |          #22 |
->>>>>>> cf471cd8
+| 9       | Add SAT map pre-processing  |          #19 |
 
 ## IBM Public Repository Disclosure
 
