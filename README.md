# QAOA training pipeline
This repository is a set of tools to generate good parameters for QAOA Ansatz circuits with classical means.

## Motivation

QAOA seeks to find good solutions to combinatorial optimization problems.
This is done by sampling from a quantum circuit that has trained parameters $\gamma$ and $\beta$.
Since training on quantum hardware is costly and time-intensive, it should be a last resort.
This repository has multiple methods to train the parameters on classical hardware.
In more detail, this repository contains the following.

* Classically efficient methods to evaluate the energy of a QAOA circuit such as matrix product states and light-cones. Note that some of the methods exactly evaluate the energy (e.g., with light-cones) while others (e.g., matrix product states) approximate it.
  See the `evaluation` module for details.
* Methods to train the parameters in the QAOA circuit. These trainers can be implementations of
  known methods published in the literature. The trainers typically rely on an energy evaluator.
  See the `training` module for more details.
* Utility functions to help with data manipulation.
  See the `utils` module for more details.

## Conventions

Technically, QAOA can be defined with various prefactors in the exponentials of the involved Hamiltonians.
Here, we carefully outline the conventions used by this API.
This repository assumes that standard QAOA applies the variational circuit

$$\prod_{k=1}^p \exp{(-i\beta_k H_M)}\exp{(-i\gamma_k H_C)}\left\vert+\right\rangle^{\otimes n}$$
    
This definition follows the [original QAOA paper](https://arxiv.org/pdf/1411.4028) by Fahri et al. in which the energy of the cost function is **maximized**.
This definition also aligns with the `QAOAAnsatz` class in Qiskit up to the mixer operator.
Here, the important convention is in the exponential functions, i.e., $-i\beta_k H_M$ and $-i\gamma_k H_C$.
By default, i.e., when not otherwise explicitly specified, we assume that the mixer Hamiltonian is defined by

$$H_M = \sum_{i=0}^{n-1} X_i$$
    
This mixer has $\left\vert+\right\rangle^{\otimes n}$ as the highest excited state.
We thus assume that we are **maximizing** the energy of the cost operator $H_C$.
The users of this repository can interact with the trainers by calling their `train` method.
```
result = trainer.train(cost_op, ...)
```
Here, `trainer` is an instance of a trainer class in the `training` module.
The `cost_op` is a cost operator and is an instance of a `SparsePauliOp` as found in Qiskit.
By convention, the parameters returned by `train` are in the order `[beta_1, ..., beta_p, gamma_1, ..., gamma_p]`.
It is also possible to minimize the energy of `cost_op` by appropriatly initializing the trainer class.

### Input problems

This framework supports optmization problems of the form
$$\max_{x\in\{0,1\}^n}f(x).$$
We exemplify the conversion of such an optimization problem to an Ising Hamiltonian with a QUBO defined as
$$\max_{x\in\{0,1\}^n}\sum_{i,j=0}^{n-1}Q_{ij}x_ix_j.$$
Here, the $n\times n$ matrix $Q$ specifies the QUBO.
With the change of variable $2x_i=1-z_i$ we can rewrite the objective as
$$\frac{1}{4}\max_{x\in\{0,1\}^n}\sum_{i,j=0}^{n-1}Q_{ij}(z_iz_j-z_i-z_j+1).$$
This optimization problem is then related to an Ising Hamiltonian by replacing each $z_i$ with a Pauli-Z operator $Z_i$.
To specify an input problem, the user provides a list of hyper-edges and coefficients.
For example, the input
```
{
    "edge list": [
        {"nodes": [0, 1, 2], "weight": -1.0},
        {"nodes": [0, 2], "weight": 2.0},
    ],
    "Description": "Example of a problem specification."
}
```
will be mapped to the Hamiltonian $H_C=2\cdot ZIZ - 1\cdot ZZZ$.
We now examplify how the Maximum Cut (MaxCut) objective function relates to the Hamiltonian $H_C$.
For a graph $G=(V,E)$, the objective of MaxCut is to maximize the value of the cut
$$C_\text{max}=\max_{x\in\{0,1\}^n}\sum_{i,j=0}^{n-1}w_{ij}x_i(1-x_j)=\sum_{i,j=0}^{n-1}\frac{w_{ij}}{4}+\max_{z\in\{-1, 1\}^n}\sum_{i,j=0}^{n-1}-\frac{w_{ij}}{4}z_iz_j.$$
Here, $w_{ij}$ is the weight of edge $(i,j)\in E$.
Therefore, for MaxCut, we maximize the energy of the Hamiltonian
$$H_C=\sum_{(i,j)\in E}-\frac{w_{ij}}{2}Z_iZ_j.$$
Here, the sum runs over the edges $E$ in the graph and not over $i,j=0$ to $n-1$.
Therefore, we have a factor of $1/2$ instead of $1/4$.
With this convention, the energy $\langle H_C\rangle$ is related to the value of the cut $C$ by $C=\langle H_C\rangle+\sum_{(i,j)\in E}w_{ij}/2$.

## Example usage

The classes in this repository can be used as is in scripts and notebooks.
Examples are provided in the `how_tos`.
In addition, the `train.py` file provides an entry point for command line usage.
When using `train` the user must specify the graph and the method with which to train.
The method specifies the trainers that will be called one after another to find good QAOA parameters.
For convenience, the method is typically contained in JSon file with examples found in the `methods folder`.
The trainers may rely on evaluators to compute the energy of the QAOA circuit (or an approximation thereof).
Performing command line training will require commands of the form
```bash
python -m train --input path_to_graph.json --config path_to_method.json --save --save_dir dir_path --save_file results.json --pre_factor -0.5
```
Additional arguments can be given as described in `train.py`.
Finally, the output of the training is a dictionnary with the results.
The "energy" is the best found energy and "optmized_params" are the parameters found from the optimization.
When running from the command line these results are saved in a JSon file.
The example above corresponds to a MaxCut optimization problem where the input is given as a graph.
Therefore, we specify `--pre_factor -0.5` to convert the graph to the MaxCut Hamiltonian.
I.e., upon data loading the pre-factor of `-0.5` is multipled to each edge to obtain the MaxCut cost function discussed above.
The pre-factor does not need to be specified (it defaults to 1.0) if the problem in the input JSon has the weights of the intended Ising Hamiltonian.

Files with pre-configured methods to train are found under the folder `data/methods/`.
Below we show an example of a training method that uses SciPy to optimize the parameters and evaluate the energy with matrix product states.
We can chain multiple trainers one after another.
For each entry we specify the trainer (i.e., the name of the class), and the initialization arguments `trainer_init` for the trainer.
In addition we can specify run-time arguments under `train_kwargs`.
```
{
    "trainer_chain": [
        {
            "trainer": "ScipyTrainer",
            "trainer_init": {
                "evaluator": "MPSEvaluator",
                "evaluator_init": {
                    "bond_dim_circuit": 24
                },
                "minimize_args": {
                    "options": {
                        "maxiter": 20, 
                        "rhobeg": 0.2
                    }
                }
            },
            "train_kwargs": {
                "params0": [0, 0]
            },
            "save_file": "example_result.json"
        }
    ],
    "description": "Use the MPS evaluation with the scipy trainer."
}
```
The result of the optimization is saved in the Json file `example_result.json`.
This file will contain information on the training history and the method employed.

## Installation

You can install this repository by running `pip install .` after cloning from Github. 
If you are planning to contribute to the repository, you can have an editable install by running `pip install -e .`

The training pipeline relies mostly on Python.
However, the Pauli propagation evaluator `PPEvaluator` requires the `PauliPropagation` Julia library which integrates with python through the `juliacall` package.
These are optional dependencies.
If you want to use Pauli propagation you must run `pip install juliacall` or see the `requirements-optional.txt` file.
Then, the first time you use the `PPEvaluator` the code in `pauli_propagation.py` will install `PauliPropagation.jl` for you in the Julia installation of your Python environment.
Be aware that `juliacall` sets up its own Julia environment located at `name-venv/julia_env`, where `name-venv` is the name of the original python environment.
Pauli Propagation is built on top of the `PauliPropagation.jl` Julia library, which is currently under active development. Please note that future updates to this library may introduce breaking changes.
To update the Julia packages within this environment, you can run the following command from your Python environment:

```
from juliacall import Main as jl
jl.seval("using Pkg; Pkg.update()")
```

## Warning

This repository is still in development: new functionality is being added and the API is subject to change.

## Version tracking

| Version | Added functionality         | Pull request |
|---------|-----------------------------|--------------|
| 1       | Track system information    |           #8 |
| 2       | Add history mix-in          |          #11 |
| 3       | Add fidelity bounds for MPS |           #6 |
| 4       | Add QAOA angles functions   |          #14 |
| 5       | Switch to qaoa_ansatz       |          #16 |
<<<<<<< HEAD
| 6       | Add problem class in train  |          #17 |
=======
| 6       | Add Pauli Propagation       |          #15 |
>>>>>>> 88235b0b

## IBM Public Repository Disclosure

All content in these repositories including code has been provided by IBM under the associated open source software license and IBM is under no obligation to provide enhancements, updates, or support. 
IBM developers produced this code as an open source project (not as an IBM product), and IBM makes no assertions as to the level of quality nor security, and will not be maintaining this code going forward.<|MERGE_RESOLUTION|>--- conflicted
+++ resolved
@@ -163,11 +163,8 @@
 | 3       | Add fidelity bounds for MPS |           #6 |
 | 4       | Add QAOA angles functions   |          #14 |
 | 5       | Switch to qaoa_ansatz       |          #16 |
-<<<<<<< HEAD
-| 6       | Add problem class in train  |          #17 |
-=======
 | 6       | Add Pauli Propagation       |          #15 |
->>>>>>> 88235b0b
+| 7       | Add problem class in train  |          #17 |
 
 ## IBM Public Repository Disclosure
 
